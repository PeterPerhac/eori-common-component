--- conflicted
+++ resolved
@@ -60,13 +60,8 @@
     (json \ "subscriptionDisplayResponse" \ "responseDetail" \ "EORINo").asOpt[String]
 
   private def logResponse(response: HttpResponse): Unit =
-<<<<<<< HEAD
-    if (HttpStatusCheck.is2xxSuccessfull(response.status))
-      logger.info("Subscription display request is successful")
-=======
     if (HttpStatusCheck.is2xx(response.status))
       logger.debug("Subscription display request is successful")
->>>>>>> ff973052
     else
       logger.warn(s"Subscription display request is failed with response $response")
 
